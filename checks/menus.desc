Check-Script: menus
Author: Christian Schwarz <schwarz@debian.org>
Abbrev: men
Type: binary
Info: Check if a binary package conforms to policy with respect to
 <b>menu</b> and <b>doc-base</b> files.
<<<<<<< HEAD
Needs-Info: doc-base-files, bin-pkg-control
=======
Needs-Info: doc-base-files, menu-files
>>>>>>> b64310c6

Tag: postinst-should-not-set-usr-doc-link
Severity: normal
Certainty: certain
Info: The technical committee chose the symlink transition method to move
 from FSSTND to FHS.  That transition has been completed with woody and thus
 this link is no longer required.

Tag: maintainer-script-does-not-check-for-existence-of-updatemenus
Severity: important
Certainty: possible
Info: The maintainer script calls the <tt>update-menus</tt> command without
 checking for existence first. (The <tt>menu</tt> package which provides the
 command is not marked as "essential" package.)
 .
 For example, use the following code in your maintainer script:
  if [ -x /usr/bin/update-menus ] ; then update-menus ; fi

Tag: maintainer-script-does-not-check-for-existence-of-wm-menu-config
Severity: important
Certainty: possible
Info: The maintainer script calls the <tt>wm-menu-config</tt> command without
 checking for existence first. (The <tt>menu</tt> package which provides
 the command is not marked as "essential" package.)
 .
 For example, use the following code in your maintainer script:
  if [ -x /usr/sbin/wm-menu ]; then /usr/sbin/wm-menu-config; fi

Tag: maintainer-script-does-not-check-for-existence-of-installdocs
Severity: important
Certainty: possible
Info: The maintainer script calls the <tt>install-docs</tt> command without
 checking for existence first. (The <tt>doc-base</tt> package which provides
 the command is not marked as "essential" package.)
 .
 For example, use the following code in your maintainer script:
  if [ -x /usr/sbin/install-docs ]; then
    /usr/sbin/install-docs -i /usr/share/doc-base/&lt;your-package&gt;
  fi

Tag: maintainer-script-calls-deprecated-wm-menu-config
Severity: normal
Certainty: possible
Info: The use of the wm-menu-config script is deprecated because its design
 had some serious flaws.
Ref: menu 5

Tag: preinst-calls-updatemenus
Severity: important
Certainty: certain
Info: The preinst script calls the <tt>update-menus</tt> command. Usually,
 this command should be called from the <tt>postinst</tt> maintainer script.

Tag: preinst-calls-installdocs
Severity: important
Certainty: certain
Info: The preinst script calls the <tt>install-docs</tt> command. Usually,
 this command should be called from the <tt>postinst</tt> maintainer script.

Tag: prerm-calls-updatemenus
Severity: important
Certainty: certain
Info: The prerm script calls the <tt>update-menus</tt> command. Usually,
 this command should be called from the <tt>postrm</tt> maintainer script.

Tag: postrm-calls-installdocs
Severity: important
Certainty: certain
Info: The postrm script calls the <tt>install-docs</tt> command. Usually,
 this command should be called from the <tt>prerm</tt> maintainer script.

Tag: executable-menu-file
Severity: normal
Certainty: certain
Info: Menu files should normally not be marked as executables. You only
 need to do this if your package has to generate menu entries dynamically.

Tag: menu-file-in-usr-lib
Severity: normal
Certainty: certain
Info: As of menu, version 2.1.25, /usr/lib/menu as location for menu
 files is deprecated (but still works perfectly). Menu files should
 now be placed in /usr/share/menu instead. Only menu files that are
 actually binary executables still need to go to /usr/lib/menu.
Ref: menu 3.1

Tag: executable-in-usr-share-docbase
Severity: important
Certainty: certain
Info: Files in <tt>/usr/share/doc-base</tt> may not be marked as executables.

Tag: postinst-does-not-call-updatemenus
Severity: important
Certainty: certain
Info: Since the package installs a file in <tt>/etc/menu-methods</tt>,
 <tt>/usr/share/menu</tt>, or <tt>/usr/lib/menu</tt>, the package should
 probably call the <tt>update-menus</tt> command in it's <tt>postinst</tt>
 script.
 .
 For example, use the following code in your maintainer script:
  if [ -x /usr/bin/update-menus ] ; then update-menus ; fi
Ref: menu 4.2

Tag: postrm-does-not-call-updatemenus
Severity: important
Certainty: certain
Info: Since the package installs a file in <tt>/etc/menu-methods</tt>,
 <tt>/usr/share/menu</tt>, or <tt>/usr/lib/menu</tt>, the package should
 probably call the <tt>update-menus</tt> command in it's <tt>postrm</tt>
 script.
 .
 For example, use the following code in your maintainer script:
  if [ -x /usr/bin/update-menus ] ; then update-menus ; fi
Ref: menu 4.2

Tag: postinst-has-useless-call-to-update-menus
Severity: minor
Certainty: certain
Info: The <tt>postinst</tt> script calls the <tt>update-menus</tt> program
 though no file is installed in <tt>/etc/menu-methods</tt>,
 <tt>/usr/share/menu</tt>, or <tt>/usr/lib/menu</tt>.

Tag: postrm-has-useless-call-to-update-menus
Severity: minor
Certainty: certain
Info: The <tt>postrm</tt> script calls the <tt>update-menus</tt> program
 though no file is installed in <tt>/etc/menu-methods</tt>,
 <tt>/usr/share/menu</tt>, or <tt>/usr/lib/menu</tt>.

Tag: postinst-has-useless-call-to-install-docs
Severity: minor
Certainty: certain
Info: Explicitly calling <tt>install-docs</tt> in <tt>postinst</tt> is no
 longer required since doc-base file processing is handled by triggers.
 If the <tt>install-docs</tt> call was added by debhelper, rebuilding the
 package with debhelper 7.2.3 or later will fix this problem.

Tag: prerm-has-useless-call-to-install-docs
Severity: minor
Certainty: certain
Info: Explicitly calling <tt>install-docs</tt> in <tt>prerm</tt> is no
 longer required since doc-base file processing is handled by triggers.
 If the <tt>install-docs</tt> call was added by debhelper, rebuilding the
 package with debhelper 7.2.3 or later will fix this problem.

Tag: bad-menu-file-name
Severity: important
Certainty: certain
Info: The package installs a file <tt>/usr/lib/menu/menu</tt>, which is
 already in use by the <tt>menu</tt> package itself.  The menu file should
 be named after the package that installs it.

Tag: doc-base-file-references-usr-doc
Severity: normal
Certainty: certain
Info: Files in <tt>/usr/share/doc-base</tt> should only contain links to
 files in the <tt>/usr/share/doc</tt> directory.

Tag: doc-base-index-references-multiple-files
Severity: important
Certainty: certain
Info: The Index field in a doc-base file should reference the single index
 file for that document.  Any other files belonging to the same document
 should be listed in the Files field.
Ref: doc-base 2.3.2.2

Tag: doc-base-file-references-missing-file
Severity: important
Certainty: certain
Info: One of the files referenced in an Index or Files field in this
 doc-base control file does not exist in the package.  The doc-base
 control files should be installed by the package that provides the
 documents they are registering.

Tag: doc-base-file-unknown-format
Severity: normal
Certainty: certain
Info: The Format field in this doc-base control file declares a format
 that is not supported.  Recognized formats are "HTML", "Text", "PDF",
 "PostScript", "Info", "DVI", and "DebianDoc-SGML" (case-insensitive).
Ref: doc-base 2.3.2.2

Tag: doc-base-file-no-format
Severity: important
Certainty: certain
Info: A format section of this doc-base control file didn't specify a
 format.  Each section after the first must specify a format.
Ref: doc-base 2.3.2.2

Tag: doc-base-file-no-format-section
Severity: important
Certainty: certain
Info: This doc-base control file didn't specify any format
 section.
Ref: doc-base 2.3.2.2

Tag: doc-base-file-no-index
Severity: important
Certainty: certain
Info: Format sections in doc-base control files for HTML or Info documents
 must contain an Index field specifying the starting document for the
 documentation.  Even if the documentation is a single file, this field
 must be present.
Ref: doc-base 2.3.2.2

Tag: doc-base-document-field-ends-in-whitespace
Severity: important
Certainty: certain
Info: The Document field in a doc-base file should not end in whitespace.
 doc-base (at least as of 0.8.5) cannot cope with such fields and
 debhelper 5.0.57 or earlier may create files ending in whitespace when
 installing such files.

Tag: doc-base-document-field-not-in-first-line
Severity: important
Certainty: certain
Info: The Document field in doc-base control file must be located at
 first line of the file.  While unregistering documents, doc-base 0.8
 and later parses only the first line of the control file for performance
 reasons.
Ref: doc-base 2.3.2.1

Tag: doc-base-file-unknown-field
Severity: important
Certainty: certain
Info: The doc-base control file contains field which is either unknown
 or not valid for the section where was found.  Possible reasons for this
 error are: a typo in field name, missing empty line between control file
 sections, or an extra empty line separating sections.
Ref: doc-base 2.3.2.1, doc-base 2.3.2.2

Tag: doc-base-file-duplicated-field
Severity: important
Certainty: certain
Info: The doc-base control file contains a duplicated field.

Tag: doc-base-file-duplicated-format
Severity: important
Certainty: certain
Info: The doc-base control file contains a duplicated format.  Doc-base
 files must not register different documents in one control file.
Ref: doc-base 2.3.2.2

Tag: doc-base-file-lacks-required-field
Severity: important
Certainty: certain
Info: The doc-base control file does not contain a required field for the
 appropriate section.
Ref: doc-base 2.3.2.1, doc-base 2.3.2.2

Tag: doc-base-invalid-document-field
Severity: important
Certainty: certain
Info: The Document field should consists only of letters (a-z), digits
 (0-9), plus (+) or minus (-) signs, and dots (.).  In particular,
 uppercase letters are not allowed.
Ref: doc-base 2.2

Tag: doc-base-abstract-field-is-template
Severity: normal
Certainty: possible
Info: The Abstract field of doc-base contains a "manage online manuals"
 phrase, which was copied verbatim from an example control file found in
 section 2.3.1 of the Debian doc-base Manual.

Tag: doc-base-abstract-might-contain-extra-leading-whitespaces
Severity: normal
Certainty: possible
Info: Continuation lines of the Abstract field of doc-base control file
 should start with only one space unless they are meant to be displayed
 verbatim by frontends.
Ref: doc-base 2.3.2

Tag: doc-base-abstract-field-separator-extra-whitespaces
Severity: normal
Certainty: certain
Info: Unnecessary spaces were found in the paragraph separator line of the
 doc-base's Abstract field.  The separator line should consist of a single
 space followed by a single dot.
Ref: doc-base 2.3.2

Tag: spelling-error-in-doc-base-title-field
Severity: minor
Certainty: certain
Info: Lintian found a spelling or capitalization error in the Title field
 of this doc-base control file.  Lintian has a list of common misspellings
 that it looks for.  It does not have a dictionary like a spelling checker
 does.

Tag: spelling-error-in-doc-base-abstract-field
Severity: minor
Certainty: certain
Info: Lintian found a spelling or capitalization error in the Abstract
 field of this doc-base control file.  Lintian has a list of common
 misspellings that looks for.  It does not have a dictionary like a
 spelling checker does.

Tag: doc-base-file-syntax-error
Severity: important
Certainty: certain
Info: Lintian found a syntax error in the doc-base control file.
Ref: doc-base 2.3.2.2

Tag: doc-base-file-separator-extra-whitespaces
Severity: normal
Certainty: certain
Info: Unnecessary spaces were found in the doc-base file sections'
 separator.  The section separator is an empty line and should not contain
 any whitespace.
Ref: doc-base 2.3.2

Tag: doc-base-file-uses-obsolete-national-encoding
Severity: important
Certainty: certain
Info: doc-base files must be valid UTF-8, an encoding of the Unicode
 character set.
 .
 There are many ways to convert a doc-base file from an obsolete encoding
 like ISO-8859-1.  You may, for example, use "iconv" like:
 .
  $ iconv -f ISO-8859-1 -t UTF-8 doc-base &gt; doc-base.new
  $ mv doc-base.new doc-base
Ref: doc-base 2.3.2

Tag: doc-base-uses-applications-section
Severity: normal
Certainty: certain
Info: The section indicated in this doc-base control file has a top-level
 section of Apps or Applications. This section is only used in menu, not
 in doc-base. Simply removing the <tt>Applications/</tt> part of the
 section will lead to a valid doc-base section.
Ref: doc-base 2.3.3

Tag: doc-base-unknown-section
Severity: normal
Certainty: certain
Info: The section indicated in this doc-base control file is not one of
 the standard doc-base sections.  The doc-base sections are based on the
 menu sections but are not exactly the same.
Ref: doc-base 2.3.3

Tag: menu-method-should-include-menu-h
Severity: important
Certainty: certain
Info: A menu-method file must include the menu.h configuration file
 (using "!include menu.h").
Ref: menu 5

Tag: possible-documentation-but-no-doc-base-registration
Severity: wishlist
Certainty: possible
Info: The package ships a <tt>.html</tt> or <tt>.pdf</tt> file under
 <tt>/usr/share/doc/</tt>, which are usually documentation, but it does
 not register anything in doc-base.  (Files under an <tt>examples</tt>
 directory are excluded.)
Ref: policy 9.10<|MERGE_RESOLUTION|>--- conflicted
+++ resolved
@@ -4,11 +4,7 @@
 Type: binary
 Info: Check if a binary package conforms to policy with respect to
  <b>menu</b> and <b>doc-base</b> files.
-<<<<<<< HEAD
-Needs-Info: doc-base-files, bin-pkg-control
-=======
-Needs-Info: doc-base-files, menu-files
->>>>>>> b64310c6
+Needs-Info: doc-base-files, menu-files, bin-pkg-control
 
 Tag: postinst-should-not-set-usr-doc-link
 Severity: normal
