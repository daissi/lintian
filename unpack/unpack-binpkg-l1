--- conflicted
+++ resolved
@@ -43,13 +43,8 @@
 
 # create directory in lab
 print "N: Creating directory $base_dir ...\n" if $verbose;
-<<<<<<< HEAD
-mkdir("$base_dir", 0777) or fail("mkdir $base_dir: $!");
-=======
 mkdir($base_dir, 0777) or fail("mkdir $base_dir: $!");
-mkdir("$base_dir/control", 0777) or fail("mkdir $base_dir/control: $!");
->>>>>>> e739298c
-mkdir("$base_dir/fields", 0777) or fail("mkdir $base_dir/fields: $!");
+
 symlink($file,"$base_dir/deb") or fail("symlink: $!");
 
 $job = { fail => 'error',
