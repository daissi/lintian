--- conflicted
+++ resolved
@@ -86,14 +86,9 @@
 	$self->{dir} = $absdir;
 	$self->{dist} = $dist;
 
-<<<<<<< HEAD
 	if (-d "$absdir" && ! -d "$absdir/changes") {
 	    mkdir("$absdir/changes", 0777)
-=======
-	if (-d $dir && ! -d "$dir/changes") {
-	    mkdir("$dir/changes", 0777)
->>>>>>> e739298c
-		or fail("cannot create lab directory $dir/changes");
+		or fail("cannot create lab directory $absdir/changes");
 	}
     } else {
 	$self->{mode} = 'temporary';
