# Lintian::Tags -- manipulate and output Lintian tags

# Copyright (C) 1998-2004 Various authors
# Copyright (C) 2005 Frank Lichtenheld <frank@lichtenheld.de>
# Copyright (C) 2009 Russ Allbery <rra@debian.org>
#
# This program is free software; you can redistribute it and/or modify it
# under the terms of the GNU General Public License as published by the Free
# Software Foundation; either version 2 of the License, or (at your option)
# any later version.
#
# This program is distributed in the hope that it will be useful, but WITHOUT
# ANY WARRANTY; without even the implied warranty of MERCHANTABILITY or
# FITNESS FOR A PARTICULAR PURPOSE.  See the GNU General Public License for
# more details.
#
# You should have received a copy of the GNU General Public License along with
# this program.  If not, see <http://www.gnu.org/licenses/>.

package Lintian::Tags;

use strict;
use warnings;

use Lintian::Output;
use Lintian::Tag::Info;
use Util qw(fail);

use base 'Exporter';
BEGIN {
    our @EXPORT = qw(tag);
}

# The default Lintian::Tags object, set to the first one constructed and
# used by default if tag() is called without a reference to a particular
# object.
our $GLOBAL;

# Ordered lists of severities and certainties, used for display level parsing.
our @SEVERITIES  = qw(wishlist minor normal important serious);
our @CERTAINTIES = qw(wild-guess possible certain);

=head1 NAME

Lintian::Tags - Manipulate and output Lintian tags

=head1 SYNOPSIS

    my $tags = Lintian::Tags->new;
    $tags->file_start('/path/to/file', 'pkg', '1.0', 'i386', 'binary');
    $tags->file_overrides('/path/to/file', 'pkg', 'binary');
    $tags->tag('lintian-tag', 'data');
    tag('other-lintian-tag', 'data');
    my %overrides = $tags->overrides('/path/to/file');
    my %stats = $tags->statistics;
    if ($tags->displayed('lintian-tag')) {
        # do something if that tag would be displayed...
    }

=head1 DESCRIPTION

This module stores metadata about Lintian tags, stores configuration about
which tags should be displayed, handles displaying tags if appropriate,
and stores cumulative statistics about what tags have been seen.  It also
accepts override information and determines whether a tag has been
overridden, keeping override statistics.  Finally, it supports answering
metadata questions about Lintian tags, such as what references Lintian has
for that tag.

Each Lintian::Tags object has its own tag list, file list, and associated
statistics.  Separate Lintian::Tags objects can be maintained and used
independently.  However, as a convenience for Lintian's most typical use
case and for backward compatibility, the first created Lintian::Tags
object is maintained as a global default.  The tag() method can be called
as a global function instead of a method, in which case it will act on
that global default Lintian::Tags object.

=head1 CLASS METHODS

=over 4

=item new()

Creates a new Lintian::Tags object, initializes all of its internal
statistics and configuration to the defaults, and returns the newly
created object.

=cut

#'# for cperl-mode

# Each Lintian::Tags object holds the following information:
#
# current:
#     The currently selected file (not package), keying into files.
#
# display_level:
#     A two-level hash with severity as the first key and certainty as the
#     second key, with values 0 (do not show tag) or 1 (show tag).  This
#
# display_source:
#     A hash of sources to display, where source is the keyword from a Ref
#     metadata entry in the tag.  This is used to select only tags from
#     Policy, or devref, or so forth.
#
# files:
#     Info about a specific file.  Key is the the filename, value another
#     hash with the following keys:
#      - pkg: package name
#      - version: package version
#      - arch: package architecture
#      - type: one of 'binary', 'udeb' or 'source'
#      - overrides: hash with all overrides for this file as keys
#
# only_issue:
#     A hash of tags to issue.  If this hash is not empty, only tags noted
#     in that has will be issued regardless of which tags are seen.
#
# show_experimental:
#     True if experimental tags should be displayed.  False by default.
#
# show_overrides:
#     True if overridden tags should be displayed.  False by default.
#
# show_pedantic:
#     True if pedantic tags should be displayed.  False by default.
#
# statistics:
#     Statistics per file.  Key is the filename, value another hash with
#     the following keys:
#      - tags: hash of tag names to count of times seen
#      - severity: hash of severities to count of times seen
#      - certainty: hash of certainties to count of times seen
#      - types: hash of tag code (E/W/I/P) to count of times seen
#      - overrides: hash whose keys and values are the same as the above
#     The overrides hash holds the tag data for tags that were overridden.
#     Data for overridden tags is not added to the regular hashes.
#
# suppress:
#     A hash of tags that should be suppressed.  Suppressed tags are not
#     printed and do not add to any of the statistics.  They're treated as
#     if they don't exist.
sub new {
    my ($class) = @_;
    my $self = {
        current           => undef,
        display_level     => {
            wishlist  => { 'wild-guess' => 0, possible => 0, certain => 0 },
            minor     => { 'wild-guess' => 0, possible => 0, certain => 1 },
            normal    => { 'wild-guess' => 0, possible => 1, certain => 1 },
            important => { 'wild-guess' => 1, possible => 1, certain => 1 },
            serious   => { 'wild-guess' => 1, possible => 1, certain => 1 },
        },
        display_source    => {},
        files             => {},
        only_issue        => {},
        show_experimental => 0,
        show_overrides    => 0,
        show_pedantic     => 0,
        statistics        => {},
        suppress          => {},
        ignored_overrides => {},
    };
    bless($self, $class);
    $GLOBAL = $self unless $GLOBAL;
    return $self;
}

=item tag(TAG, [EXTRA, ...])

Issue the Lintian tag TAG, possibly suppressing it or not displaying it
based on configuration.  EXTRA, if present, is additional information to
display with the tag.  It can be given as a list of strings, in which case
they're joined by a single space before display.

This method can be called either as a class method (which is exported by
the Lintian::Tags module) or as an instance method.  If called as a class
method, it uses the first-constructed Lintian::Tags object as its
underlying object.

This method throws an exception if it is called without file_start() being
called first or if an attempt is made to issue an unknown tag.

=cut

#'# for cperl-mode

# Check if a given tag with associated extra information is overridden by the
# overrides for the current file.  This may require checking for matches
# against override data with wildcards.  Returns undef if the tag is not
# overridden or the override if the tag is.
sub _check_overrides {
    my ($self, $tag, $extra) = @_;
    my $overrides = $self->{info}{$self->{current}}{overrides}{$tag};
    return unless $overrides;
    if (exists $overrides->{''}) {
        $overrides->{''}++;
        return $tag;
    } elsif ($extra ne '' and exists $overrides->{$extra}) {
        $overrides->{$extra}++;
        return "$tag $extra";
    } elsif ($extra ne '') {
        for (sort keys %$overrides) {
            my $pattern = $_;
            my $end = '';
            my $pat = '';
            next unless $pattern =~ m/\Q*\E/o;
            # Split does not help us if $text ends with *
            # so we deal with that now
            if ($pattern =~ s/\Q*\E+\z//o){
                $end = '.*';
            }
            # Are there any * left (after the above)?
            if ($pattern =~ m/\Q*\E/o) {
                # this works even if $text starts with a *, since
                # that is split as '', <text>
                my @pargs = split(m/\Q*\E++/o, $pattern);
                $pat = join('.*', map { quotemeta($_) } @pargs);
            } else {
                $pat = $pattern;
            }
            if ($extra =~ m/^$pat$end\z/) {
                $overrides->{$_}++;
                return "$tag $_";
            }
        }
    }
    return;
}

# Record tag statistics.  Takes the tag, the Lintian::Tag::Info object and a
# flag saying whether the tag was overridden.
sub _record_stats {
    my ($self, $tag, $info, $overridden) = @_;
    my $stats = $self->{statistics}{$self->{current}};
    if ($overridden) {
        $stats = $self->{statistics}{$self->{current}}{overrides};
    }
    $stats->{tags}{$tag}++;
    $stats->{severity}{$info->severity}++;
    $stats->{certainty}{$info->certainty}++;
    $stats->{types}{$info->code}++;
}

sub tag {
    unless (ref $_[0] eq 'Lintian::Tags') {
        unshift(@_, $GLOBAL);
    }
    my ($self, $tag, @extra) = @_;
    unless ($self->{current}) {
        die "tried to issue tag $tag without starting a file";
    }
    return if $self->suppressed($tag);

    # Clean up @extra and collapse it to a string.  Lintian code
    # doesn't treat the distinction between extra arguments to tag() as
    # significant, so we may as well take care of this up front.
    @extra = grep { defined($_) and $_ ne '' } map { s/\n/\\n/g; $_ } @extra;
    my $extra = join(' ', @extra);
    $extra = '' unless defined $extra;

    # Retrieve the tag metadata and display the tag if the configuration
    # says to display it.
    my $info = Lintian::Tag::Info->new($tag);
    unless ($info) {
        die "tried to issue unknown tag $tag";
    }
    my $overridden = $self->_check_overrides($tag, $extra);
    $self->_record_stats($tag, $info, $overridden);
    return if (defined($overridden) and not $self->{show_overrides});
    return unless $self->displayed($tag);
    my $file = $self->{info}{$self->{current}};
    $Lintian::Output::GLOBAL->print_tag($file, $info, $extra, $overridden);
}

=back

=head1 INSTANCE METHODS

=head2 Configuration

=over 4

=item display(OPERATION, RELATION, SEVERITY, CERTAINTY)

Configure which tags are displayed by severity and certainty.  OPERATION
is C<+> to display the indicated tags, C<-> to not display the indicated
tags, or C<=> to not display any tags except the indicated ones.  RELATION
is one of C<< < >>, C<< <= >>, C<=>, C<< >= >>, or C<< > >>.  The
OPERATION will be applied to all pairs of severity and certainty that
match the given RELATION on the SEVERITY and CERTAINTY arguments.  If
either of those arguments are undefined, the action applies to any value
for that variable.  For example:

    $tags->display('=', '>=', 'important');

turns off display of all tags and then enables display of any tag (with
any certainty) of severity important or higher.

    $tags->display('+', '>', 'normal', 'possible');

adds to the current configuration display of all tags with a severity
higher than normal and a certainty higher than possible (so
important/certain and serious/certain).

    $tags->display('-', '=', 'minor', 'possible');

turns off display of tags of severity minor and certainty possible.

This method throws an exception on errors, such as an unknown severity or
certainty or an impossible constraint (like C<< > serious >>).

=cut

# Generate a subset of a list given the element and the relation.  This
# function makes a hard assumption that $rel will be one of <, <=, =, >=,
# or >.  It is not syntax-checked.
sub _relation_subset {
    my ($self, $element, $rel, @list) = @_;
    if ($rel eq '=') {
        return grep { $_ eq $element } @list;
    }
    if (substr($rel, 0, 1) eq '<') {
        @list = reverse @list;
    }
    my $found;
    for my $i (0..$#list) {
        if ($element eq $list[$i]) {
            $found = $i;
            last;
        }
    }
    return unless defined($found);
    if (length($rel) > 1) {
        return @list[$found .. $#list];
    } else {
        return if $found == $#list;
        return @list[($found + 1) .. $#list];
    }
}

# Given the operation, relation, severity, and certainty, produce a
# human-readable representation of the display level string for errors.
sub _format_level {
    my ($self, $op, $rel, $severity, $certainty) = @_;
    if (not defined $severity and not defined $certainty) {
        return "$op $rel";
    } elsif (not defined $severity) {
        return "$op $rel $certainty (certainty)";
    } elsif (not defined $certainty) {
        return "$op $rel $severity (severity)";
    } else {
        return "$op $rel $severity/$certainty";
    }
}

sub display {
    my ($self, $op, $rel, $severity, $certainty) = @_;
    unless ($op =~ /^[+=-]\z/ and $rel =~ /^(?:[<>]=?|=)\z/) {
        my $error = $self->_format_level($op, $rel, $severity, $certainty);
        die 'invalid display constraint ' . $error;
    }
    if ($op eq '=') {
        for my $s (@SEVERITIES) {
            for my $c (@CERTAINTIES) {
                $self->{display_level}{$s}{$c} = 0;
            }
        }
    }
    my $status = ($op eq '-' ? 0 : 1);
    my (@severities, @certainties);
    if ($severity) {
        @severities = $self->_relation_subset($severity, $rel, @SEVERITIES);
    } else {
        @severities = @SEVERITIES;
    }
    if ($certainty) {
        @certainties = $self->_relation_subset($certainty, $rel, @CERTAINTIES);
    } else {
        @certainties = @CERTAINTIES;
    }
    unless (@severities and @certainties) {
        my $error = $self->_format_level($op, $rel, $severity, $certainty);
        die 'invalid display constraint ' . $error;
    }
    for my $s (@severities) {
        for my $c (@certainties) {
            $self->{display_level}{$s}{$c} = $status;
        }
    }
}

=item only([TAG [, ...]])

Limits the displayed tags to only the listed tags.  One or more tags may
be given.  If no tags are given, resets the Lintian::Tags object to
display all tags (subject to other constraints).

=cut

sub only {
    my ($self, @tags) = @_;
    $self->{only_issue} = {};
    for my $tag (@tags) {
        $self->{only_issue}{$tag} = 1;
    }
}

=item show_experimental(BOOL)

If BOOL is true, configure experimental tags to be shown.  If BOOL is
false, configure experimental tags to not be shown.

=cut

sub show_experimental {
    my ($self, $bool) = @_;
    $self->{show_experimental} = $bool ? 1 : 0;
}

=item show_overrides(BOOL)

If BOOL is true, configure overridden tags to be shown.  If BOOL is false,
configure overridden tags to not be shown.

=cut

sub show_overrides {
    my ($self, $bool) = @_;
    $self->{show_overrides} = $bool ? 1 : 0;
}

=item show_pedantic(BOOL)

If BOOL is true, configure pedantic tags to be shown.  If BOOL is false,
configure pedantic tags to not be shown.

=cut

sub show_pedantic {
    my ($self, $bool) = @_;
    $self->{show_pedantic} = $bool ? 1 : 0;
}

=item sources([SOURCE [, ...]])

Limits the displayed tags to only those from the listed sources.  One or
more sources may be given.  If no sources are given, resets the
Lintian::Tags object to display tags from any source.  Tag sources are the
names of references from the Ref metadata for the tags.

=cut

sub sources {
    my ($self, @sources) = @_;
    $self->{display_source} = {};
    for my $source (@sources) {
        $self->{display_source}{$source} = 1;
    }
}

=item suppress(TAG [, ...])

Suppress the specified tags.  These tags will not be shown and will not
contribute to statistics.  This method may be called more than once,
adding additional tags to suppress.  There is no way to unsuppress a tag
after it has been suppressed.

=cut

sub suppress {
    my ($self, @tags) = @_;
    for my $tag (@tags) {
        $self->{suppress}{$tag} = 1;
    }
}

=back

=head2 File Metadata

=over 4

=item file_start(FILE, PACKAGE, VERSION, ARCH, TYPE)

Adds a new file with the given metadata, initializes the data structures
used for statistics and overrides, and makes it the default file for which
tags will be issued.  Also call Lintian::Output::print_end_pkg() to end
the previous file, if any, and Lintian::Output::print_start_pkg() to start
the new file.

This method throws an exception if the file being added was already added
earlier.

=cut

sub file_start {
    my ($self, $file, $pkg, $version, $arch, $type) = @_;
    if (exists $self->{info}{$file}) {
        die "duplicate of file $file added to Lintian::Tags object";
    }
    $self->{info}{$file} = {
        file      => $file,
        package   => $pkg,
        version   => $version,
        arch      => $arch,
        type      => $type,
        overrides => {},
    };
    $self->{statistics}{$file} = {
        types     => {},
        severity  => {},
        certainty => {},
        tags      => {},
        overrides => {},
    };
    if ($self->{current}) {
        my $info = $self->{info}{$self->{current}};
        $Lintian::Output::GLOBAL->print_end_pkg($info);
    }
    $self->{current} = $file;
    $Lintian::Output::GLOBAL->print_start_pkg($self->{info}{$file});
}

=item file_overrides(OVERRIDE-FILE)

Read OVERRIDE-FILE and add the overrides found there which match the
metadata of the current file (package and type).  The overrides are added
to the overrides hash in the info hash entry for the current file.

file_start() must be called before this method.  This method throws an
exception if there is no current file and calls fail() if the override
file cannot be opened.

=cut

sub file_overrides {
    my ($self, $overrides) = @_;
    my $ignored = $self->{ignored_overrides};
    unless (defined $self->{current}) {
        die 'no current file when adding overrides';
    }
    my $info = $self->{info}{$self->{current}};
    open(my $file, '<', $overrides)
        or fail("cannot open override file $overrides: $!");
    local $_;
    while (<$file>) {
        s/^\s+//;
        s/\s+$//;
        next if /^(?:\#|\z)/;
        s/\s+/ /go;
        my $override = $_;
<<<<<<< HEAD
        $override =~ s/^\Q$info->{package}\E( \Q$info->{type}\E)?: //;
        if ($override eq '' or $override !~ /^[\w.+-]+(?:\s.*)?$/) {
            tag('malformed-override', $_);
        } else {
            my ($tag, $extra) = split(/ /, $override, 2);
            next if $ignored->{$tag};
=======
        # The override looks like the following:
        # [[pkg-name] [arch-list] [pkg-type]:] <tag> [extra]
        if ($override =~ m/^(?:                    # start optional part
                  (?:\Q$info->{package}\E)?        # Optionally starts with package name
                  (?: \s*+ \[([^\]]+?)\])?         # optionally followed by an [arch-list] (like in B-D) -> $1
                  (?: \s*+ \Q$info->{type}\E)?     # optionally followed by the type
                :\s++)?                            # end optional part
                ([\-\.a-zA-Z_0-9]+ (?:\s.+)?)$/x){ # <tag-name> [extra] -> $2
            # Valid - so far at least
            my ($archlist, $tagdata) = ($1, $2);
            my ($tag, $extra) = split(m/ /o, $tagdata, 2);
            if ($archlist) {
                # parse and figure
                my (@archs) = split(m/\s++/o, $archlist);
                my $negated = 0;
                my $found = 0;
                foreach my $a (@archs){
                    $negated++ if $a =~ s/^!//o;
                    $found = 1 if $a eq $info->{arch};
                }
                if ($negated > 0 && scalar @archs != $negated){
                    # missing a ! somewhere
                    tag 'malformed-override', $_, 'Inconsistent architecture negation';
                    next;
                }
                # missing wildcard checks and sanity checking archs $arch
                if ($negated) {
                    $found = $found ? 0 : 1;
                }
                next unless $found;
            }
>>>>>>> b176a2e8
            $extra = '' unless defined $extra;
            $info->{overrides}{$tag}{$extra} = 0;
        } else {
            tag('malformed-override', $_);
        }
    }
    close $file;
}

=item file_end()

Ends processing of a file.  The main reason for this call is to, in turn,
call Lintian::Output::print_end_pkg() to mark the end of the package.

=cut

sub file_end {
    my ($self) = @_;
    if ($self->{current}) {
        my $info = $self->{info}{$self->{current}};
        $Lintian::Output::GLOBAL->print_end_pkg($info);
    }
    undef $self->{current};
}

=back

=head2 Statistics

=over 4

=item overrides(FILE)

Returns a reference to the overrides hash for the given file.  The keys of
this hash are the tags for which are overrides.  The value for each key is
another hash, whose keys are the extra data matched by that override and
whose values are the counts of tags that matched that override.  Overrides
matching any tag by that name are stored with the empty string as
metadata, so:

    my $overrides = $tags->overrides('/some/file');
    print "$overrides->{'some-tag'}{''}\n";

will print out the number of tags that matched a general override for the
tag some-tag, regardless of what extra data was associated with it.

=cut

sub overrides {
    my ($self, $file) = @_;
    if ($self->{info}{$file}) {
        return $self->{info}{$file}{overrides};
    } else {
        return;
    }
}

=item statistics([FILE])

Returns a reference to the statistics hash for the given file or, if FILE
is omitted, a reference to the full statistics hash for all files.  In the
latter case, the returned hash reference has as keys the file names and as
values the per-file statistics.

The per-file statistics has a set of hashes of keys to times seen in tags:
tag names (the C<tags> key), severities (the C<severity> key), certainties
(the C<certainty> key), and tag codes (the C<types> key).  It also has a
C<overrides> key which has as its value another hash with those same four
keys, which keeps statistics on overridden tags (not included in the
regular counts).

=cut

sub statistics {
    my ($self, $file) = @_;
    return $self->{statistics}{$file} if $file;
    return $self->{statistics};
}

=back

=head2 Tag Reporting

=over 4

=item displayed(TAG)

Returns true if the given tag would be displayed given the current
configuration, false otherwise.  This does not check overrides, only whether
the tag severity, certainty, and source warrants display given the
configuration.

=cut

sub displayed {
    my ($self, $tag) = @_;
    my $info = Lintian::Tag::Info->new($tag);
    return 0 if ($info->experimental and not $self->{show_experimental});
    my $only = $self->{only_issue};
    if (%$only) {
        return 1 if $only->{$tag};
        return 0;
    }
    return 0 if $self->suppressed($tag);
    my $severity = $info->severity;
    my $certainty = $info->certainty;

    # Pedantic is determined separately by the show_pedantic setting rather
    # than by the normal display levels.  This is probably a mistake; this
    # should probably be consistent.
    #
    # Severity and certainty should always be available, but avoid Perl
    # warnings if the tag data is corrupt for some reason.
    my $display;
    if ($severity eq 'pedantic') {
        $display = $self->{show_pedantic} ? 1 : 0;
    } elsif ($severity and $certainty) {
        $display = $self->{display_level}{$severity}{$certainty};
    } else {
        $display = 1;
    }

    # If display_source is set, we need to check whether any of the references
    # of this tag occur in display_source.
    if (keys %{ $self->{display_source} }) {
        my @sources = $info->sources;
        unless (grep { $self->{display_source}{$_} } @sources) {
            $display = 0;
        }
    }
    return $display;
}

=item suppressed(TAG)

Returns true if the given tag would be suppressed given the current
configuration, false otherwise.  This is different than displayed() in
that a tag is only suppressed if Lintian treats the tag as if it's never
been seen, doesn't update statistics, and doesn't change its exit status.
Tags are suppressed via only() or suppress().

=cut

#'# for cperl-mode

sub suppressed {
    my ($self, $tag) = @_;
    if (keys %{ $self->{only_issue} }) {
        return 1 unless $self->{only_issue}{$tag};
    }
    return 1 if $self->{suppress}{$tag};
    return;
}

=item ignore_overrides(TAG[, ...])

Ignores all future overrides for all tags given as arguments.

=cut

sub ignore_overrides {
    my ($self, @tags) = @_;
    my $ignored = $self->{ignored_overrides};
    foreach my $tag (@tags){
        $ignored->{$tag} = 1;
    }
    return 1;
}

=back

=head1 AUTHOR

Originally written by Russ Allbery <rra@debian.org> for Lintian.

=head1 SEE ALSO

lintian(1), Lintian::Output(3), Lintian::Tag::Info(3)

=cut

1;

# Local Variables:
# indent-tabs-mode: nil
# cperl-indent-level: 4
# End:
# vim: syntax=perl ts=4 sw=4 et<|MERGE_RESOLUTION|>--- conflicted
+++ resolved
@@ -550,14 +550,6 @@
         next if /^(?:\#|\z)/;
         s/\s+/ /go;
         my $override = $_;
-<<<<<<< HEAD
-        $override =~ s/^\Q$info->{package}\E( \Q$info->{type}\E)?: //;
-        if ($override eq '' or $override !~ /^[\w.+-]+(?:\s.*)?$/) {
-            tag('malformed-override', $_);
-        } else {
-            my ($tag, $extra) = split(/ /, $override, 2);
-            next if $ignored->{$tag};
-=======
         # The override looks like the following:
         # [[pkg-name] [arch-list] [pkg-type]:] <tag> [extra]
         if ($override =~ m/^(?:                    # start optional part
@@ -589,7 +581,7 @@
                 }
                 next unless $found;
             }
->>>>>>> b176a2e8
+            next if $ignored->{$tag};
             $extra = '' unless defined $extra;
             $info->{overrides}{$tag}{$extra} = 0;
         } else {
